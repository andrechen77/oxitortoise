--- conflicted
+++ resolved
@@ -9,12 +9,8 @@
 slotmap = "1.0.7"
 
 [features]
-<<<<<<< HEAD
-runtime-unsafety = []
-=======
 runtime-unsafety = []
 
 [[bin]]
 name = "ants"
-path = "bench/models/ants/wasm.rs"
->>>>>>> 241c68db
+path = "bench/models/ants/wasm.rs"